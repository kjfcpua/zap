--- conflicted
+++ resolved
@@ -23,12 +23,7 @@
 import (
 	"fmt"
 	"os"
-<<<<<<< HEAD
-=======
 	"time"
-
-	"github.com/uber-go/atomic"
->>>>>>> f49e2bc3
 )
 
 // Meta is implementation-agnostic state management for Loggers. Most Logger
