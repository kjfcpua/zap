// Copyright (c) 2016 Uber Technologies, Inc.
//
// Permission is hereby granted, free of charge, to any person obtaining a copy
// of this software and associated documentation files (the "Software"), to deal
// in the Software without restriction, including without limitation the rights
// to use, copy, modify, merge, publish, distribute, sublicense, and/or sell
// copies of the Software, and to permit persons to whom the Software is
// furnished to do so, subject to the following conditions:
//
// The above copyright notice and this permission notice shall be included in
// all copies or substantial portions of the Software.
//
// THE SOFTWARE IS PROVIDED "AS IS", WITHOUT WARRANTY OF ANY KIND, EXPRESS OR
// IMPLIED, INCLUDING BUT NOT LIMITED TO THE WARRANTIES OF MERCHANTABILITY,
// FITNESS FOR A PARTICULAR PURPOSE AND NONINFRINGEMENT. IN NO EVENT SHALL THE
// AUTHORS OR COPYRIGHT HOLDERS BE LIABLE FOR ANY CLAIM, DAMAGES OR OTHER
// LIABILITY, WHETHER IN AN ACTION OF CONTRACT, TORT OR OTHERWISE, ARISING FROM,
// OUT OF OR IN CONNECTION WITH THE SOFTWARE OR THE USE OR OTHER DEALINGS IN
// THE SOFTWARE.

package zap

import (
	"fmt"
	"os"
	"time"
)

// Meta is implementation-agnostic state management for Loggers. Most Logger
// implementations can reduce the required boilerplate by embedding a Meta.
//
// Note that while the level-related fields and methods are safe for concurrent
// use, the remaining fields are not.
type Meta struct {
	LevelEnabler

	Development bool
	Encoder     Encoder
	Hooks       []Hook
	Output      WriteSyncer
	ErrorOutput WriteSyncer
}

// MakeMeta returns a new meta struct with sensible defaults: logging at
// InfoLevel, development mode off, and writing to standard error and standard
// out.
func MakeMeta(enc Encoder, options ...Option) Meta {
	m := Meta{
		Encoder:      enc,
		Output:       newLockedWriteSyncer(os.Stdout),
		ErrorOutput:  newLockedWriteSyncer(os.Stderr),
		LevelEnabler: InfoLevel,
	}
	for _, opt := range options {
		opt.apply(&m)
	}
	return m
}

// Clone creates a copy of the meta struct. It deep-copies the encoder, but not
// the hooks (since they rarely change).
func (m Meta) Clone() Meta {
	m.Encoder = m.Encoder.Clone()
	return m
}

<<<<<<< HEAD
=======
// Configure creates a copy of the meta object, using Clone(), and applies any
// given options.
func (m Meta) Configure(options ...Option) Meta {
	m = m.Clone()
	for _, opt := range options {
		opt.apply(&m)
	}
	return m
}

// Enabled returns true if logging a message at a particular level is enabled.
func (m Meta) Enabled(lvl Level) bool {
	return lvl >= m.Level()
}

>>>>>>> 7bdb6bc8
// Check returns a CheckedMessage logging the given message is Enabled, nil
// otherwise.
func (m Meta) Check(log Logger, lvl Level, msg string) *CheckedMessage {
	switch lvl {
	case PanicLevel, FatalLevel:
		// Panic and Fatal should always cause a panic/exit, even if the level
		// is disabled.
		break
	default:
		if !m.Enabled(lvl) {
			return nil
		}
	}
	return NewCheckedMessage(log, lvl, msg)
}

// InternalError prints an internal error message to the configured
// ErrorOutput. This method should only be used to report internal logger
// problems and should not be used to report user-caused problems.
func (m Meta) InternalError(cause string, err error) {
	fmt.Fprintf(m.ErrorOutput, "%v %s error: %v\n", _timeNow().UTC(), cause, err)
	m.ErrorOutput.Sync()
}

// An Entry represents a complete log message. The entry's structured context
// is already serialized, but the log level, time, and message are available
// for inspection and modification.
type Entry struct {
	Level   Level
	Time    time.Time
	Message string
	enc     Encoder
}

// Fields returns a mutable reference to the entry's accumulated context.
func (e Entry) Fields() KeyValue {
	return e.enc
}

// Encode runs any Hook functions, returning a possibly modified
// time, message, and level.
func (m Meta) Encode(t time.Time, lvl Level, msg string, fields []Field) (string, Encoder) {
	enc := m.Encoder.Clone()
	addFields(enc, fields)
	if len(m.Hooks) == 0 {
		return msg, enc
	}

	entry := Entry{
		Level:   lvl,
		Message: msg,
		Time:    t,
		enc:     enc,
	}
	for _, hook := range m.Hooks {
		if err := hook(&entry); err != nil {
			m.InternalError("hook", err)
		}
	}
	return entry.Message, entry.enc
}<|MERGE_RESOLUTION|>--- conflicted
+++ resolved
@@ -64,8 +64,6 @@
 	return m
 }
 
-<<<<<<< HEAD
-=======
 // Configure creates a copy of the meta object, using Clone(), and applies any
 // given options.
 func (m Meta) Configure(options ...Option) Meta {
@@ -76,12 +74,6 @@
 	return m
 }
 
-// Enabled returns true if logging a message at a particular level is enabled.
-func (m Meta) Enabled(lvl Level) bool {
-	return lvl >= m.Level()
-}
-
->>>>>>> 7bdb6bc8
 // Check returns a CheckedMessage logging the given message is Enabled, nil
 // otherwise.
 func (m Meta) Check(log Logger, lvl Level, msg string) *CheckedMessage {
